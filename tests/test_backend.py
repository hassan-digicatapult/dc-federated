<<<<<<< HEAD
"""
Tests for the DCFWorker and DCFServer class.
"""
import gevent
from gevent import Greenlet, sleep
from gevent import monkey; monkey.patch_all()

import io
import pickle
import logging
import zlib

import requests
=======
import io
import zlib
import time
import pickle
import requests

from threading import Thread
>>>>>>> 0f2d2894

from dc_federated.backend import DCFServer, DCFWorker, create_model_dict, is_valid_model_dict
from dc_federated.backend._constants import *
from dc_federated.utils import StoppableServer, get_host_ip


def test_server_functionality():
    """
    Unit tests for the DCFServer and DCFWorker classes.
    """
    worker_ids = []
    worker_updates = {}
    global_model_version = "1"
    worker_global_model_version = "0"
    stoppable_server = StoppableServer(host=get_host_ip(), port=8080, server='gevent')

    def begin_server():
        dcf_server.start_server(stoppable_server)

    def test_register_func_cb(id):
        worker_ids.append(id)

    def test_ret_global_model_cb():
        return create_model_dict(
            pickle.dumps("Pickle dump of a string"),
            global_model_version)

    def is_global_model_most_recent(version):
        return int(version) == global_model_version

    def test_rec_server_update_cb(worker_id, update):
        if worker_id in worker_ids:
            worker_updates[worker_id] = update
            return f"Update received for worker {worker_id}."
        else:
            return f"Unregistered worker {worker_id} tried to send an update."

    def test_glob_mod_chng_cb(model_dict):
        nonlocal worker_global_model_version
        worker_global_model_version = model_dict[GLOBAL_MODEL_VERSION]

    def test_get_last_glob_model_ver():
        nonlocal worker_global_model_version
        return worker_global_model_version

    dcf_server = DCFServer(
        register_worker_callback=test_register_func_cb,
        return_global_model_callback=test_ret_global_model_cb,
        is_global_model_most_recent=is_global_model_most_recent,
        receive_worker_update_callback=test_rec_server_update_cb,
        key_list_file=None
    )
    server_gl = Greenlet.spawn(begin_server)
    sleep(2)

    # register a set of workers
    data = {
        PUBLIC_KEY_STR: "dummy public key",
        SIGNED_PHRASE: "dummy signed phrase"
    }
    for i in range(3):
        requests.post(
            f"http://{dcf_server.server_host_ip}:{dcf_server.server_port}/{REGISTER_WORKER_ROUTE}", json=data)

    assert len(worker_ids) == 3
    assert worker_ids[0] != worker_ids[1] and worker_ids[1] != worker_ids[2] and worker_ids[0] != worker_ids[2]
    assert worker_ids[0].__class__ == worker_ids[1].__class__ == worker_ids[2].__class__

    # test getting the global model
    model_return_binary = requests.post(
        f"http://{dcf_server.server_host_ip}:{dcf_server.server_port}/{RETURN_GLOBAL_MODEL_ROUTE}",
        json={WORKER_ID_KEY: worker_ids[0],
              LAST_WORKER_MODEL_VERSION: "0"}
    ).content
    model_return = pickle.loads(zlib.decompress(model_return_binary))
    assert isinstance(model_return, dict)
    assert model_return[GLOBAL_MODEL_VERSION] == global_model_version
    assert pickle.loads(model_return[GLOBAL_MODEL]) == "Pickle dump of a string"

    # test sending the model update
    response = requests.post(
        f"http://{dcf_server.server_host_ip}:{dcf_server.server_port}/{RECEIVE_WORKER_UPDATE_ROUTE}/{worker_ids[1]}",
        files={ID_AND_MODEL_KEY: zlib.compress(pickle.dumps("Model update!!"))}
    ).content

    assert pickle.load(io.BytesIO(worker_updates[worker_ids[1]])) == "Model update!!"
    assert response.decode("UTF-8") == f"Update received for worker {worker_ids[1]}."

    response = requests.post(
        f"http://{dcf_server.server_host_ip}:{dcf_server.server_port}/{RECEIVE_WORKER_UPDATE_ROUTE}/3",
        files={ID_AND_MODEL_KEY: zlib.compress(pickle.dumps("Model update for unregistered worker!!"))}
    ).content

    assert 3 not in worker_updates
    assert response.decode('UTF-8') == UNREGISTERED_WORKER

    # *********** #
    # now test a DCFWorker on the same server.
    dcf_worker = DCFWorker(
        server_protocol='http',
        server_host_ip=dcf_server.server_host_ip,
        server_port=dcf_server.server_port,
        global_model_version_changed_callback=test_glob_mod_chng_cb,
        get_worker_version_of_global_model=test_get_last_glob_model_ver,
        private_key_file=None)

    # test worker registration
    dcf_worker.register_worker()
    assert dcf_worker.worker_id == worker_ids[3]

    # test getting the global model update
    global_model_dict = dcf_worker.get_global_model()
    assert is_valid_model_dict(global_model_dict)
    assert global_model_dict[GLOBAL_MODEL_VERSION] == global_model_version
    assert pickle.loads(global_model_dict[GLOBAL_MODEL]) == "Pickle dump of a string"

    # test sending the model update
    response = dcf_worker.send_model_update(
        pickle.dumps("DCFWorker model update"))
    assert pickle.load(io.BytesIO(
        worker_updates[worker_ids[3]])) == "DCFWorker model update"
    assert response.decode(
        "UTF-8") == f"Update received for worker {worker_ids[3]}."

<<<<<<< HEAD
    stoppable_server.shutdown()
    logger.info("***************** ALL TESTS PASSED *****************")


if __name__ == '__main__':
    test_server_functionality()
=======
    stoppable_server.shutdown()
>>>>>>> 0f2d2894
<|MERGE_RESOLUTION|>--- conflicted
+++ resolved
@@ -1,7 +1,7 @@
-<<<<<<< HEAD
 """
 Tests for the DCFWorker and DCFServer class.
 """
+
 import gevent
 from gevent import Greenlet, sleep
 from gevent import monkey; monkey.patch_all()
@@ -12,15 +12,6 @@
 import zlib
 
 import requests
-=======
-import io
-import zlib
-import time
-import pickle
-import requests
-
-from threading import Thread
->>>>>>> 0f2d2894
 
 from dc_federated.backend import DCFServer, DCFWorker, create_model_dict, is_valid_model_dict
 from dc_federated.backend._constants import *
@@ -35,7 +26,7 @@
     worker_updates = {}
     global_model_version = "1"
     worker_global_model_version = "0"
-    stoppable_server = StoppableServer(host=get_host_ip(), port=8080, server='gevent')
+    stoppable_server = StoppableServer(host=get_host_ip(), port=8080)
 
     def begin_server():
         dcf_server.start_server(stoppable_server)
@@ -145,13 +136,4 @@
     assert response.decode(
         "UTF-8") == f"Update received for worker {worker_ids[3]}."
 
-<<<<<<< HEAD
-    stoppable_server.shutdown()
-    logger.info("***************** ALL TESTS PASSED *****************")
-
-
-if __name__ == '__main__':
-    test_server_functionality()
-=======
-    stoppable_server.shutdown()
->>>>>>> 0f2d2894
+    stoppable_server.shutdown()