"""
Tests for the DCFWorker and DCFServer class.
"""
import gevent
from gevent import Greenlet, sleep
from gevent import monkey; monkey.patch_all()

import io
import pickle
import logging
import zlib

import requests

from dc_federated.backend import DCFServer, DCFWorker, create_model_dict, is_valid_model_dict
from dc_federated.backend._constants import *
from dc_federated.utils import StoppableServer, get_host_ip


logging.basicConfig(level=logging.INFO)
logger = logging.getLogger(__file__)
logger.setLevel(level=logging.INFO)


def test_server_functionality():
    """
    Unit tests for the DCFServer and DCFWorker classes.
    """
    worker_ids = []
    worker_updates = {}
    global_model_version = "1"
    worker_global_model_version = "0"
    stoppable_server = StoppableServer(host=get_host_ip(), port=8080, server='gevent')

    def begin_server():
        dcf_server.start_server(stoppable_server)

    def test_register_func_cb(id):
        worker_ids.append(id)

    def test_ret_global_model_cb():
        return create_model_dict(
            pickle.dumps("Pickle dump of a string"),
            global_model_version)

    def is_global_model_most_recent(version):
        return int(version) == global_model_version

    def test_rec_server_update_cb(worker_id, update):
        if worker_id in worker_ids:
            worker_updates[worker_id] = update
            return f"Update received for worker {worker_id}."
        else:
            return f"Unregistered worker {worker_id} tried to send an update."

    def test_glob_mod_chng_cb(model_dict):
        nonlocal worker_global_model_version
        worker_global_model_version = model_dict[GLOBAL_MODEL_VERSION]

    def test_get_last_glob_model_ver():
        nonlocal worker_global_model_version
        return worker_global_model_version

    dcf_server = DCFServer(
        register_worker_callback=test_register_func_cb,
        return_global_model_callback=test_ret_global_model_cb,
        is_global_model_most_recent=is_global_model_most_recent,
        receive_worker_update_callback=test_rec_server_update_cb,
        key_list_file=None
    )
    server_gl = Greenlet.spawn(begin_server)
    sleep(2)

    # register a set of workers
    data = {
        PUBLIC_KEY_STR: "dummy public key",
        SIGNED_PHRASE: "dummy signed phrase"
    }
    for i in range(3):
        requests.post(
            f"http://{dcf_server.server_host_ip}:{dcf_server.server_port}/{REGISTER_WORKER_ROUTE}", json=data)

    assert len(worker_ids) == 3
    assert worker_ids[0] != worker_ids[1] and worker_ids[1] != worker_ids[2] and worker_ids[0] != worker_ids[2]
    assert worker_ids[0].__class__ == worker_ids[1].__class__ == worker_ids[2].__class__

    # test getting the global model
    model_return_binary = requests.post(
        f"http://{dcf_server.server_host_ip}:{dcf_server.server_port}/{RETURN_GLOBAL_MODEL_ROUTE}",
        json={WORKER_ID_KEY: worker_ids[0],
              LAST_WORKER_MODEL_VERSION: "0"}
    ).content
<<<<<<< HEAD

    model_return = pickle.loads(zlib.decompress(model_return_binary))
    assert isinstance(model_return, dict)
    assert model_return[GLOBAL_MODEL_VERSION] == global_model_version
    assert pickle.loads(model_return[GLOBAL_MODEL]) == "Pickle dump of a string"
=======
    assert pickle.load(io.BytesIO(zlib.decompress(
        model_binary))) == "Pickle dump of a string"
>>>>>>> b62836d1

    # test sending the model update
    response = requests.post(
        f"http://{dcf_server.server_host_ip}:{dcf_server.server_port}/{RECEIVE_WORKER_UPDATE_ROUTE}/{worker_ids[1]}",
        files={ID_AND_MODEL_KEY: zlib.compress(pickle.dumps("Model update!!"))}
    ).content

    assert pickle.load(io.BytesIO(worker_updates[worker_ids[1]])) == "Model update!!"
    assert response.decode("UTF-8") == f"Update received for worker {worker_ids[1]}."

    response = requests.post(
        f"http://{dcf_server.server_host_ip}:{dcf_server.server_port}/{RECEIVE_WORKER_UPDATE_ROUTE}/3",
        files={ID_AND_MODEL_KEY: zlib.compress(pickle.dumps("Model update for unregistered worker!!"))}
    ).content

    assert 3 not in worker_updates
    assert response.decode('UTF-8') == UNREGISTERED_WORKER

    # *********** #
    # now test a DCFWorker on the same server.
    dcf_worker = DCFWorker(
        server_protocol='http',
        server_host_ip=dcf_server.server_host_ip,
        server_port=dcf_server.server_port,
        global_model_version_changed_callback=test_glob_mod_chng_cb,
        get_worker_version_of_global_model=test_get_last_glob_model_ver,
        private_key_file=None)

    # test worker registration
    dcf_worker.register_worker()
    assert dcf_worker.worker_id == worker_ids[3]

    # test getting the global model update
    global_model_dict = dcf_worker.get_global_model()
    assert is_valid_model_dict(global_model_dict)
    assert global_model_dict[GLOBAL_MODEL_VERSION] == global_model_version
    assert pickle.loads(global_model_dict[GLOBAL_MODEL]) == "Pickle dump of a string"

    # test sending the model update
    response = dcf_worker.send_model_update(
        pickle.dumps("DCFWorker model update"))
    assert pickle.load(io.BytesIO(
        worker_updates[worker_ids[3]])) == "DCFWorker model update"
    assert response.decode(
        "UTF-8") == f"Update received for worker {worker_ids[3]}."

    stoppable_server.shutdown()
    logger.info("***************** ALL TESTS PASSED *****************")


if __name__ == '__main__':
    test_server_functionality()<|MERGE_RESOLUTION|>--- conflicted
+++ resolved
@@ -90,16 +90,10 @@
         json={WORKER_ID_KEY: worker_ids[0],
               LAST_WORKER_MODEL_VERSION: "0"}
     ).content
-<<<<<<< HEAD
-
     model_return = pickle.loads(zlib.decompress(model_return_binary))
     assert isinstance(model_return, dict)
     assert model_return[GLOBAL_MODEL_VERSION] == global_model_version
     assert pickle.loads(model_return[GLOBAL_MODEL]) == "Pickle dump of a string"
-=======
-    assert pickle.load(io.BytesIO(zlib.decompress(
-        model_binary))) == "Pickle dump of a string"
->>>>>>> b62836d1
 
     # test sending the model update
     response = requests.post(
