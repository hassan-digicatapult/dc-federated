<<<<<<< HEAD
"""
Tests for the DCFWorker and DCFServer class.
"""

import gevent
from gevent import Greenlet, sleep
from gevent import monkey; monkey.patch_all()

=======
import os
>>>>>>> c7c14ae9
import io
import pickle
<<<<<<< HEAD
import logging
import zlib
=======
import requests
import json
>>>>>>> c7c14ae9

import requests

from dc_federated.backend import DCFServer, DCFWorker, create_model_dict, is_valid_model_dict
from dc_federated.backend._constants import *
from dc_federated.utils import StoppableServer, get_host_ip


def test_server_functionality():
    """
    Unit tests for the DCFServer and DCFWorker classes.
    """
    worker_ids = []
    worker_updates = {}
<<<<<<< HEAD
    global_model_version = "1"
    worker_global_model_version = "0"
=======
    status = 'Status is good!!'
    os.environ[ADMIN_USERNAME] = 'admin'
    os.environ[ADMIN_PASSWORD] = 'str0ng_s3cr3t'

>>>>>>> c7c14ae9
    stoppable_server = StoppableServer(host=get_host_ip(), port=8080)

    def begin_server():
        dcf_server.start_server(stoppable_server)

    def test_register_func_cb(id):
        worker_ids.append(id)

    def test_unregister_func_cb(id):
        worker_ids.remove(id)

    def test_ret_global_model_cb():
        return create_model_dict(
            pickle.dumps("Pickle dump of a string"),
            global_model_version)

    def is_global_model_most_recent(version):
        return int(version) == global_model_version

    def test_rec_server_update_cb(worker_id, update):
        if worker_id in worker_ids:
            worker_updates[worker_id] = update
            return f"Update received for worker {worker_id}."
        else:
            return f"Unregistered worker {worker_id} tried to send an update."

    def test_glob_mod_chng_cb(model_dict):
        nonlocal worker_global_model_version
        worker_global_model_version = model_dict[GLOBAL_MODEL_VERSION]

    def test_get_last_glob_model_ver():
        nonlocal worker_global_model_version
        return worker_global_model_version

    dcf_server = DCFServer(
<<<<<<< HEAD
        register_worker_callback=test_register_func_cb,
        return_global_model_callback=test_ret_global_model_cb,
        is_global_model_most_recent=is_global_model_most_recent,
        receive_worker_update_callback=test_rec_server_update_cb,
        key_list_file=None
    )
    server_gl = Greenlet.spawn(begin_server)
    sleep(2)
=======
        test_register_func_cb,
        test_unregister_func_cb,
        test_ret_global_model_cb,
        test_query_status_cb,
        test_rec_server_update_cb,
        None
    )
    server_thread = Thread(target=begin_server)
    server_thread.start()

    time.sleep(2)
>>>>>>> c7c14ae9

    # register a set of workers
    data = {
        PUBLIC_KEY_STR: "dummy public key",
        SIGNED_PHRASE: "dummy signed phrase"
    }
    for _ in range(3):
        requests.post(
            f"http://{dcf_server.server_host_ip}:{dcf_server.server_port}/{REGISTER_WORKER_ROUTE}", json=data)

    assert len(worker_ids) == 3
    assert len(set(worker_ids)) == 3
    assert worker_ids[0].__class__ == worker_ids[1].__class__ == worker_ids[2].__class__

<<<<<<< HEAD
=======
    admin_auth = ('admin', 'str0ng_s3cr3t')

    response = requests.get(
        f"http://{dcf_server.server_host_ip}:{dcf_server.server_port}/{WORKERS_ROUTE}",
        auth=admin_auth).content

    print(response)
    workers_list = json.loads(response)

    assert all([worker[WORKER_ID_KEY] in worker_ids for worker in workers_list])

    requests.post(
        f"http://{dcf_server.server_host_ip}:{dcf_server.server_port}/{WORKERS_ROUTE}",
        json={}, auth=admin_auth)
    assert len(worker_ids) == 3

    admin_registered_worker = {
        PUBLIC_KEY_STR: "new_public_key",
        ACTIVE_WORKER_KEY: True
    }
    requests.post(
        f"http://{dcf_server.server_host_ip}:{dcf_server.server_port}/{WORKERS_ROUTE}",
        json=admin_registered_worker, auth=admin_auth)
    assert len(worker_ids) == 4
    assert worker_ids[3] == admin_registered_worker[PUBLIC_KEY_STR]

    requests.delete(
        f"http://{dcf_server.server_host_ip}:{dcf_server.server_port}/{WORKERS_ROUTE}/new_public_key", auth=admin_auth)
    assert len(worker_ids) == 3

    # test the model status
    server_status = requests.post(
        f"http://{dcf_server.server_host_ip}:{dcf_server.server_port}/{QUERY_GLOBAL_MODEL_STATUS_ROUTE}",
        json={WORKER_ID_KEY: worker_ids[0]}
    ).content.decode('UTF-8')
    assert server_status == "Status is good!!"

    status = 'Status is bad!!'
    server_status = requests.post(
        f"http://{dcf_server.server_host_ip}:{dcf_server.server_port}/{QUERY_GLOBAL_MODEL_STATUS_ROUTE}",
        json={WORKER_ID_KEY: worker_ids[0]}
    ).content.decode('UTF-8')
    assert server_status == 'Status is bad!!'

>>>>>>> c7c14ae9
    # test getting the global model
    model_return_binary = requests.post(
        f"http://{dcf_server.server_host_ip}:{dcf_server.server_port}/{RETURN_GLOBAL_MODEL_ROUTE}",
        json={WORKER_ID_KEY: worker_ids[0],
              LAST_WORKER_MODEL_VERSION: "0"}
    ).content
    model_return = pickle.loads(zlib.decompress(model_return_binary))
    assert isinstance(model_return, dict)
    assert model_return[GLOBAL_MODEL_VERSION] == global_model_version
    assert pickle.loads(model_return[GLOBAL_MODEL]) == "Pickle dump of a string"

    # test sending the model update
    response = requests.post(
        f"http://{dcf_server.server_host_ip}:{dcf_server.server_port}/{RECEIVE_WORKER_UPDATE_ROUTE}/{worker_ids[1]}",
        files={ID_AND_MODEL_KEY: zlib.compress(pickle.dumps("Model update!!"))}
    ).content

    assert pickle.load(io.BytesIO(
        worker_updates[worker_ids[1]])) == "Model update!!"
    assert response.decode(
        "UTF-8") == f"Update received for worker {worker_ids[1]}."

    response = requests.post(
        f"http://{dcf_server.server_host_ip}:{dcf_server.server_port}/{RECEIVE_WORKER_UPDATE_ROUTE}/3",
        files={ID_AND_MODEL_KEY: zlib.compress(
            pickle.dumps("Model update for unregistered worker!!"))}
    ).content

    assert 3 not in worker_updates
    assert response.decode('UTF-8') == UNREGISTERED_WORKER

    # *********** #
    # now test a DCFWorker on the same server.
    dcf_worker = DCFWorker(
        server_protocol='http',
        server_host_ip=dcf_server.server_host_ip,
        server_port=dcf_server.server_port,
        global_model_version_changed_callback=test_glob_mod_chng_cb,
        get_worker_version_of_global_model=test_get_last_glob_model_ver,
        private_key_file=None)

    # test worker registration
    dcf_worker.register_worker()
    assert dcf_worker.worker_id == worker_ids[3]

    # test getting the global model update
    global_model_dict = dcf_worker.get_global_model()
    assert is_valid_model_dict(global_model_dict)
    assert global_model_dict[GLOBAL_MODEL_VERSION] == global_model_version
    assert pickle.loads(global_model_dict[GLOBAL_MODEL]) == "Pickle dump of a string"

    # test sending the model update
    response = dcf_worker.send_model_update(
        pickle.dumps("DCFWorker model update"))
    assert pickle.load(io.BytesIO(
        worker_updates[worker_ids[3]])) == "DCFWorker model update"
    assert response.decode(
        "UTF-8") == f"Update received for worker {worker_ids[3]}."

    stoppable_server.shutdown()<|MERGE_RESOLUTION|>--- conflicted
+++ resolved
@@ -1,4 +1,3 @@
-<<<<<<< HEAD
 """
 Tests for the DCFWorker and DCFServer class.
 """
@@ -7,20 +6,13 @@
 from gevent import Greenlet, sleep
 from gevent import monkey; monkey.patch_all()
 
-=======
 import os
->>>>>>> c7c14ae9
 import io
 import pickle
-<<<<<<< HEAD
 import logging
 import zlib
-=======
 import requests
 import json
->>>>>>> c7c14ae9
-
-import requests
 
 from dc_federated.backend import DCFServer, DCFWorker, create_model_dict, is_valid_model_dict
 from dc_federated.backend._constants import *
@@ -33,15 +25,11 @@
     """
     worker_ids = []
     worker_updates = {}
-<<<<<<< HEAD
     global_model_version = "1"
     worker_global_model_version = "0"
-=======
-    status = 'Status is good!!'
     os.environ[ADMIN_USERNAME] = 'admin'
     os.environ[ADMIN_PASSWORD] = 'str0ng_s3cr3t'
 
->>>>>>> c7c14ae9
     stoppable_server = StoppableServer(host=get_host_ip(), port=8080)
 
     def begin_server():
@@ -77,8 +65,8 @@
         return worker_global_model_version
 
     dcf_server = DCFServer(
-<<<<<<< HEAD
         register_worker_callback=test_register_func_cb,
+        unregister_worker_callback=test_unregister_func_cb,
         return_global_model_callback=test_ret_global_model_cb,
         is_global_model_most_recent=is_global_model_most_recent,
         receive_worker_update_callback=test_rec_server_update_cb,
@@ -86,19 +74,6 @@
     )
     server_gl = Greenlet.spawn(begin_server)
     sleep(2)
-=======
-        test_register_func_cb,
-        test_unregister_func_cb,
-        test_ret_global_model_cb,
-        test_query_status_cb,
-        test_rec_server_update_cb,
-        None
-    )
-    server_thread = Thread(target=begin_server)
-    server_thread.start()
-
-    time.sleep(2)
->>>>>>> c7c14ae9
 
     # register a set of workers
     data = {
@@ -113,8 +88,6 @@
     assert len(set(worker_ids)) == 3
     assert worker_ids[0].__class__ == worker_ids[1].__class__ == worker_ids[2].__class__
 
-<<<<<<< HEAD
-=======
     admin_auth = ('admin', 'str0ng_s3cr3t')
 
     response = requests.get(
@@ -145,21 +118,6 @@
         f"http://{dcf_server.server_host_ip}:{dcf_server.server_port}/{WORKERS_ROUTE}/new_public_key", auth=admin_auth)
     assert len(worker_ids) == 3
 
-    # test the model status
-    server_status = requests.post(
-        f"http://{dcf_server.server_host_ip}:{dcf_server.server_port}/{QUERY_GLOBAL_MODEL_STATUS_ROUTE}",
-        json={WORKER_ID_KEY: worker_ids[0]}
-    ).content.decode('UTF-8')
-    assert server_status == "Status is good!!"
-
-    status = 'Status is bad!!'
-    server_status = requests.post(
-        f"http://{dcf_server.server_host_ip}:{dcf_server.server_port}/{QUERY_GLOBAL_MODEL_STATUS_ROUTE}",
-        json={WORKER_ID_KEY: worker_ids[0]}
-    ).content.decode('UTF-8')
-    assert server_status == 'Status is bad!!'
-
->>>>>>> c7c14ae9
     # test getting the global model
     model_return_binary = requests.post(
         f"http://{dcf_server.server_host_ip}:{dcf_server.server_port}/{RETURN_GLOBAL_MODEL_ROUTE}",
