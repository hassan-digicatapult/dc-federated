--- conflicted
+++ resolved
@@ -161,14 +161,12 @@
 
 You can stop by pressing `Ctrl+C` on the server terminal.
 
-<<<<<<< HEAD
 ### Docker
 #### Running the example using docker
 
 Run `docker-compose -f docker_compose_mnist.yml up`
 
 This will build the relevant images and bring up the example.
-=======
 ### Worker Authentication
 
 We now show how worker authentication may be incoporated into mnist example, so that only valid workers are allowed to join. To get a general introduction to the `dc_federated` authentication scheme please see `docs/worker_authentication.md` and then come back here.
@@ -191,5 +189,4 @@
 ```bash
 (venv_dc_federated)> python mnist_fed_avg_worker.py --server-host-ip 192.168.1.155 --server-port 8080  --digit-class 0
 ```
-to confirm that no unauthenticated workers are allowed.
->>>>>>> 90cec9ba
+to confirm that no unauthenticated workers are allowed.