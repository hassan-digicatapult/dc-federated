"""
Contains the implementation of the server side logic for the FedAvg algorithm.
"""

import pickle

import io
from datetime import datetime
import logging
from collections import OrderedDict

import torch
from dc_federated.backend import DCFServer, \
    GLOBAL_MODEL_VERSION, GLOBAL_MODEL

from dc_federated.backend._constants import *
from dc_federated.algorithms.fed_avg.fed_avg_model_trainer import FedAvgModelTrainer


logging.basicConfig(level=logging.INFO)
logger = logging.getLogger(__name__)
logger.setLevel(level=logging.INFO)


class FedAvgServer(object):
    """
    This class implements the server-side of the FedAvg algorithm using the
    dc_federated.backend package.

    Parameters
    ----------

    global_model_trainer: FedAvgModelTrainer
        The name of the python model-class for this problem.

    update_lim: int
        Number of unique updates that needs to be received before the last
        global update before we update the global model.

    key_list_file: str
        The list of public keys of valid workers. No authentication is performed
        if file not given.

    server_host_ip: str
        The hostname or IP address the server will bind to.
        If not given, it will default to the machine IP.

    ssl_enabled: bool (default False)
        Enable SSL/TLS for server/workers communications.

    ssl_keyfile: str
        Must be a valid path to the key file.
        This is mandatory if ssl_enabled is True, ignored otherwise.

    ssl_certfile: str
        Must be a valid path to the certificate.
        This is mandatory if ssl_enabled is True, ignored otherwise.
    """

    def __init__(self, global_model_trainer, key_list_file, update_lim=10, server_host_ip=None, ssl_enabled=False, ssl_keyfile=None, ssl_certfile=None):
        logger.info(
            f"Initializing FedAvg server for model class {global_model_trainer.get_model().__class__.__name__}")

        self.worker_updates = {}
        self.global_model_trainer = global_model_trainer
        self.update_lim = update_lim

        self.last_global_model_update_timestamp = datetime(1980, 10, 10)
        self.server = DCFServer(
<<<<<<< HEAD
            register_worker_callback=self.register_worker,
            return_global_model_callback=self.return_global_model,
            is_global_model_most_recent=self.is_global_model_most_recent,
            receive_worker_update_callback=self.receive_worker_update,
=======
            self.register_worker,
            self.unregister_worker,
            self.return_global_model,
            self.return_global_model_status,
            self.receive_worker_update,
>>>>>>> c7c14ae9
            key_list_file=key_list_file,
            server_host_ip=server_host_ip,
            ssl_enabled=ssl_enabled,
            ssl_keyfile=ssl_keyfile,
            ssl_certfile=ssl_certfile,
            model_check_interval = 1
        )

        self.unique_updates_since_last_agg = 0
        self.iteration = 0
        self.model_version = 0

    def register_worker(self, worker_id):
        """
        Register the given worker_id by initializing its update to None.

        Parameters
        ----------

        worker_id: int
            The id of the new worker.
        """
        logger.info(f"Registered worker {worker_id}")
        self.worker_updates[worker_id] = None

    def unregister_worker(self, worker_id):
        """
        Unregister the given worker_id by removing it from updates.

        Parameters
        ----------

        worker_id: int
            The id of the worker to be removed.
        """
        logger.info(f"Unregistered worker {worker_id}")
        self.worker_updates.pop(worker_id)

    def return_global_model(self):
        """
        Serializes the current global torch model, puts it in the proper
        dictionary, and sends it back.

        Returns
        ----------

        dict:
            A dictionary with keys:
            GLOBAL_MODEL: serialized global model.
            GLOBAL_MODEL_VERSION: version of the global model
        """
        model_data = io.BytesIO()
        torch.save(self.global_model_trainer.get_model(), model_data)

        return {
            GLOBAL_MODEL: model_data.getvalue(),
            GLOBAL_MODEL_VERSION: self.model_version
        }

    def is_global_model_most_recent(self, model_version):
        """
        Returns a default model update time of 2018/10/10.

        Parameters
        ----------

        model_version: int
            The version of most recent global model that the
            worker has.

        Returns
        ----------

        str:
            String format of the last model update time.
        """
        return self.model_version == model_version

    def receive_worker_update(self, worker_id, model_update):
        """
        Given an update for a worker, adds its update to the dictionary of updates.
        It also agg_model() to update the global model if necessary.

        Returns
        ----------

        str:
            String format of the last model update time.
        """
        if worker_id in self.worker_updates:
            # update the number of unique updates received
            if self.worker_updates[worker_id] is None or \
                    self.worker_updates[worker_id][0] < self.last_global_model_update_timestamp:
                self.unique_updates_since_last_agg += 1
            update_size, model_bytes = pickle.loads(model_update)
            self.worker_updates[worker_id] = (datetime.now(), update_size,
                                              torch.load(io.BytesIO(model_bytes)))
            logger.info(f" Model update received from worker {worker_id}")
            if self.agg_model():
                self.global_model_trainer.test()
            return f"Update received for worker {worker_id}"
        else:
            logger.warning(
                f" Unregistered worker {worker_id} tried to send an update.")
            return f"Please register before sending an update."

    def agg_model(self):
        """
        Updates the global model by aggregating all the most recent updates
        from the workers, assuming that the number of unique updates received
        since the last global model update is above the threshold.
        """
        if self.unique_updates_since_last_agg < self.update_lim:
            return False

        logger.info(" Updating the global model.\n")

        def agg_params(key, state_dicts, update_sizes):
            agg_val = state_dicts[0][key] * update_sizes[0]
            for sd, sz in zip(state_dicts[1:], update_sizes[1:]):
                agg_val = agg_val + sd[key] * sz
            agg_val = agg_val / sum(update_sizes)
            return torch.tensor(agg_val.cpu().clone().numpy())

        # gather the model-updates to use for the update
        state_dicts_to_update_with = []
        update_sizes = []
        # each item in the worker_updates dictionary contains a
        # (timestamp update, update-size, model)
        for wi in self.worker_updates:
            if self.worker_updates[wi][0] > self.last_global_model_update_timestamp:
                state_dicts_to_update_with.append(
                    self.worker_updates[wi][2].state_dict())
                update_sizes.append(self.worker_updates[wi][1])

        # now update the global model
        global_model_dict = OrderedDict()
        for key in state_dicts_to_update_with[0].keys():
            global_model_dict[key] = agg_params(
                key, state_dicts_to_update_with, update_sizes)

        self.global_model_trainer.load_model_from_state_dict(global_model_dict)

        self.last_global_model_update_timestamp = datetime.now()
        self.unique_updates_since_last_agg = 0
        self.iteration += 1
        self.model_version += 1

        return True

    def start(self):
        self.server.start_server()<|MERGE_RESOLUTION|>--- conflicted
+++ resolved
@@ -67,18 +67,11 @@
 
         self.last_global_model_update_timestamp = datetime(1980, 10, 10)
         self.server = DCFServer(
-<<<<<<< HEAD
             register_worker_callback=self.register_worker,
+            unregister_worker_callback=self.unregister_worker,
             return_global_model_callback=self.return_global_model,
             is_global_model_most_recent=self.is_global_model_most_recent,
             receive_worker_update_callback=self.receive_worker_update,
-=======
-            self.register_worker,
-            self.unregister_worker,
-            self.return_global_model,
-            self.return_global_model_status,
-            self.receive_worker_update,
->>>>>>> c7c14ae9
             key_list_file=key_list_file,
             server_host_ip=server_host_ip,
             ssl_enabled=ssl_enabled,
