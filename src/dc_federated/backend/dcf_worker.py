--- conflicted
+++ resolved
@@ -60,28 +60,18 @@
             server_protocol,
             server_host_ip,
             server_port,
-<<<<<<< HEAD
             global_model_version_changed_callback,
             get_worker_version_of_global_model,
             private_key_file):
-=======
-            global_model_status_changed_callback,
-            private_key_file,
-            polling_wait_period=1):
         self.server_protocol = server_protocol
->>>>>>> a8d472ba
+
         self.server_host_ip = server_host_ip
         self.server_port = server_port
         self.global_model_version_changed_callback = global_model_version_changed_callback
         self.get_worker_version_global_model = get_worker_version_of_global_model
         self.private_key_file = private_key_file
 
-<<<<<<< HEAD
-        self.server_loc = f"http://{self.server_host_ip}:{self.server_port}"
-=======
         self.server_loc = f"{self.server_protocol}://{self.server_host_ip}:{self.server_port}"
-        self.current_global_model_status = None
->>>>>>> a8d472ba
         self.worker_id = None
 
         if server_protocol == 'http' and server_host_ip != 'localhost':
@@ -160,29 +150,12 @@
         binary string:
             The current global model returned by the server.
         """
-<<<<<<< HEAD
         data = {
             WORKER_ID_KEY: self.worker_id,
             LAST_WORKER_MODEL_VERSION: self.get_worker_version_global_model()
         }
-        return pickle.loads(requests.post(f"{self.server_loc}/{RETURN_GLOBAL_MODEL_ROUTE}",
-                         json=data).content)
-=======
-        return zlib.decompress(requests.post(f"{self.server_loc}/{RETURN_GLOBAL_MODEL_ROUTE}", json={WORKER_ID_KEY: self.worker_id}).content)
-
-    def get_global_model_status(self):
-        """
-        Returns the status of the current global model from the server.
-
-        Returns
-        -------
-
-        str:
-            The status of the current global model.
-        """
-        return requests.post(f"{self.server_loc}/{QUERY_GLOBAL_MODEL_STATUS_ROUTE}",
-                             json={WORKER_ID_KEY: self.worker_id}).content.decode('UTF-8')
->>>>>>> a8d472ba
+        return pickle.loads(zlib.decompress(requests.post(f"{self.server_loc}/{RETURN_GLOBAL_MODEL_ROUTE}",
+                         json=data).content))
 
     def send_model_update(self, model_update):
         """
